## 4.0.1

<<<<<<< HEAD
-  Ability to track dependency Calls
=======
- Downgrade `stack_trace` package for Flutter compatibility (thanks @robsonsilv4)
>>>>>>> e09b9bef

## 4.0.0

- Upgrade to Dart 3

## 3.1.0

- Add ability to filter headers sent by `TelemetryHttpClient` (thanks @RCSandberg)

## 3.0.0

- Fix `TelemetryContext` so that the various getters and setters are nullable (thanks @mernen)
- Relevant `Processor` implementations now write to a `Logger` rather than directly to standard out

## 2.1.1

- Fix `TelemetryContext`'s `user.id` property to set the correct key (`ai.user.id` instead of `ai.user.userId`)

> **NOTE:** this is not a breaking change unless you are relying on the incorrect key (`ai.user.userId`) being set in some way, such as within custom Application Insights queries.

## 2.1.0

- Ability to specify the ingestion endpoint

## 2.0.0

- Null safety

## 1.0.3

- Further relax dependencies

## 1.0.2

- Relax dependencies

## 1.0.1

- Pub score fixes

## 1.0.0

- Initial version<|MERGE_RESOLUTION|>--- conflicted
+++ resolved
@@ -1,10 +1,10 @@
+## 4.1.0
+
+-  Ability to track dependency calls
+
 ## 4.0.1
 
-<<<<<<< HEAD
--  Ability to track dependency Calls
-=======
 - Downgrade `stack_trace` package for Flutter compatibility (thanks @robsonsilv4)
->>>>>>> e09b9bef
 
 ## 4.0.0
 
